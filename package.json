{
  "name": "@adobe/helix-fetch",
  "version": "1.6.0",
  "description": "Helix Fetch Library",
  "main": "src/index.js",
  "scripts": {
    "test": " nyc --reporter=text --reporter=lcov --check-coverage --branches 100 --statements 100 --lines 100 mocha",
    "test-ci": "nyc --reporter=text --reporter=lcov --check-coverage --branches 100 --statements 100 --lines 100 mocha --reporter xunit --reporter-options output=./junit/test-results.xml && codecov",
    "lint": "./node_modules/.bin/eslint .",
    "semantic-release": "semantic-release",
    "docs": "npx jsdoc2md -c .jsdoc.json --files 'src/*.js'  > docs/API.md",
    "commit": "git-cz"
  },
  "repository": {
    "type": "git",
    "url": "https://github.com/adobe/helix-fetch"
  },
  "author": "",
  "license": "Apache-2.0",
  "bugs": {
    "url": "https://github.com/adobe/helix-fetch/issues"
  },
  "homepage": "https://github.com/adobe/helix-fetch#readme",
  "dependencies": {
    "fetch-h2": "^2.4.3",
    "get-stream": "^5.1.0",
    "http-cache-semantics": "^4.0.3",
    "lru-cache": "^5.1.1",
    "object-sizeof": "^1.5.3"
  },
  "devDependencies": {
    "@adobe/eslint-config-helix": "1.1.0",
    "@semantic-release/changelog": "5.0.1",
    "@semantic-release/commit-analyzer": "8.0.1",
    "@semantic-release/git": "9.0.0",
    "@semantic-release/github": "7.0.5",
    "@semantic-release/npm": "7.0.5",
    "@semantic-release/release-notes-generator": "9.0.1",
    "ajv": "6.12.2",
    "codecov": "3.6.5",
    "commitizen": "4.0.4",
    "cz-conventional-changelog": "3.1.0",
    "eslint": "6.8.0",
    "eslint-plugin-header": "3.0.0",
    "eslint-plugin-import": "2.20.2",
    "is-stream": "2.0.0",
    "istanbul": "1.1.0-alpha.1",
    "jsdoc-to-markdown": "5.0.3",
<<<<<<< HEAD
    "junit-report-builder": "1.3.3",
    "lint-staged": "10.1.7",
    "mocha": "7.1.2",
=======
    "junit-report-builder": "2.0.0",
    "lint-staged": "10.1.6",
    "mocha": "7.1.1",
>>>>>>> 54129886
    "nock": "12.0.3",
    "nyc": "15.0.1",
    "parse-cache-control": "1.0.1",
    "semantic-release": "17.0.7",
    "stream-buffers": "3.0.2"
  },
  "lint-staged": {
    "*.js": "eslint"
  },
  "config": {
    "commitizen": {
      "path": "node_modules/cz-conventional-changelog"
    },
    "ghooks": {
      "pre-commit": "npx lint-staged"
    }
  }
}<|MERGE_RESOLUTION|>--- conflicted
+++ resolved
@@ -46,15 +46,9 @@
     "is-stream": "2.0.0",
     "istanbul": "1.1.0-alpha.1",
     "jsdoc-to-markdown": "5.0.3",
-<<<<<<< HEAD
-    "junit-report-builder": "1.3.3",
+    "junit-report-builder": "2.0.0",
     "lint-staged": "10.1.7",
     "mocha": "7.1.2",
-=======
-    "junit-report-builder": "2.0.0",
-    "lint-staged": "10.1.6",
-    "mocha": "7.1.1",
->>>>>>> 54129886
     "nock": "12.0.3",
     "nyc": "15.0.1",
     "parse-cache-control": "1.0.1",
