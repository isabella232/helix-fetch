--- conflicted
+++ resolved
@@ -47,13 +47,8 @@
     "istanbul": "1.1.0-alpha.1",
     "jsdoc-to-markdown": "6.0.1",
     "junit-report-builder": "2.0.0",
-<<<<<<< HEAD
-    "lint-staged": "10.2.9",
+    "lint-staged": "10.2.10",
     "mocha": "8.0.1",
-=======
-    "lint-staged": "10.2.10",
-    "mocha": "7.2.0",
->>>>>>> 5c193500
     "nock": "12.0.3",
     "nyc": "15.1.0",
     "parse-cache-control": "1.0.1",
