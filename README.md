--- conflicted
+++ resolved
@@ -123,7 +123,7 @@
 
 ```javascript
 
-const { fetch } = require('@adobe/helix-fetch');
+const { createUrl, fetch } = require('@adobe/helix-fetch');
 
 const qs = {
   helix: 'dummy',
@@ -131,11 +131,8 @@
   rumple: "stiltskin",
 };
 
-<<<<<<< HEAD
-const resp = await fetch('https://httpbin.org/delay/2', {qs});
-=======
-const resp = await fetch('https://httpbin.org/json', {qs});
->>>>>>> 741849cb
+const resp = await fetch(createUrl('https://httpbin.org/json',
+qs));
 ```
 
 ### HTTP/2 Server Push
