--- conflicted
+++ resolved
@@ -421,7 +421,6 @@
     assert((ts1 - ts0) < 2000);
   });
 
-<<<<<<< HEAD
   it('fetch supports querystrings', async () => {
     const EXPECTED = 'https://httpbin.org/json?helix=dummy&foo=bar&rumple=stiltskin';
     const qs = {
@@ -431,7 +430,8 @@
     };
     const res = await fetch('https://httpbin.org/json', { qs });
     assert.equal(res.url, EXPECTED);
-=======
+  });
+  
   it('creating custom fetch context works', async () => {
     const ctx = context();
     const resp = await ctx.fetch('https://httpbin.org/status/200');
@@ -468,6 +468,5 @@
     resp = await ctx.fetch(url);
     assert.equal(resp.status, 200);
     assert.equal(resp.httpVersion, 1);
->>>>>>> c7197f90
   });
 });