--- conflicted
+++ resolved
@@ -80,14 +80,11 @@
 
 const wrappedFetch = async (ctx, url, options = {}) => {
   const opts = { ...DEFAULT_FETCH_OPTIONS, ...options };
-<<<<<<< HEAD
   let urlWithQuery;
-=======
   // sanitze method name (#24)
   if (typeof opts.method === 'string') {
     opts.method = opts.method.toUpperCase();
   }
->>>>>>> c7197f90
   const lookupCache = CACHEABLE_METHODS.includes(opts.method)
     // respect cache mode (https://developer.mozilla.org/en-US/docs/Web/API/Request/cache)
     && !['no-store', 'reload'].includes(opts.cache);
